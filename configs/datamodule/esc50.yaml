--- conflicted
+++ resolved
@@ -47,7 +47,6 @@
 #     #    min_snr_in_db: 3.0
 #     #    max_snr_in_db: 30.0
 
-<<<<<<< HEAD
 # transforms_rene:
 #   normalize: True
 #   use_spectrogram: True
@@ -70,8 +69,6 @@
 #     #    min_snr_in_db: 3.0
 #     #    max_snr_in_db: 30.0
 
-=======
->>>>>>> 12f11826
 #   spectrogram_augmentations:
 #     time_masking:
 #       time_mask_param: 100
