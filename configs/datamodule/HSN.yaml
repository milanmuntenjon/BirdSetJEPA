#HSN high_sierras
_target_: src.datamodule.subset_datamodules.HSNDataModule

defaults: 
  - _self_
  - transforms: bird_default.yaml
  - loaders: default.yaml
  - mapper: xc_bambird_mapper.yaml

dataset:
  data_dir: ${paths.dataset_path}
  seed: ${seed}
  # feature_extractor:
  #   _target_: transformers.AutoFeatureExtractor.from_pretrained
  #   pretrained_model_name_or_path: ${module.network.model.checkpoint}
<<<<<<< HEAD
=======
  n_classes: 21
  n_workers: 1
  val_split: 0.2
  task: ${module.task}
>>>>>>> a660f253
  subset: null
  class_weights_loss: null
  class_weights_sampler: null





<|MERGE_RESOLUTION|>--- conflicted
+++ resolved
@@ -13,18 +13,6 @@
   # feature_extractor:
   #   _target_: transformers.AutoFeatureExtractor.from_pretrained
   #   pretrained_model_name_or_path: ${module.network.model.checkpoint}
-<<<<<<< HEAD
-=======
-  n_classes: 21
-  n_workers: 1
-  val_split: 0.2
-  task: ${module.task}
->>>>>>> a660f253
   subset: null
   class_weights_loss: null
-  class_weights_sampler: null
-
-
-
-
-
+  class_weights_sampler: null