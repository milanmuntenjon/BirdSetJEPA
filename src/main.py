--- conflicted
+++ resolved
@@ -17,18 +17,11 @@
     log.info(f"Dataset path: <{os.path.abspath(cfg.paths.dataset_path)}>")
     os.makedirs(cfg.paths.dataset_path, exist_ok=True)
 
-<<<<<<< HEAD
-    log.info(f"Instantiate logger {[loggers for loggers in args['logger']]}")
-
-    # TODO: This line throws an error in .fit which has to be fixed
-    #logger = instantiate_wandb(args)
-=======
     log.info(f"Log path: <{os.path.abspath(cfg.paths.log_dir)}>")
     os.makedirs(cfg.paths.log_dir, exist_ok=True)
 
     log.info(f"Seed everything with <{cfg.seed}>")
     L.seed_everything(cfg.seed)
->>>>>>> 331823b2
 
     # Setup data
     log.info(f"Instantiate datamodule <{cfg.datamodule._target_}>")
