from src.datamodule.components.transforms import TransformsWrapperN
from src.utils.extraction import DefaultFeatureExtractor
from .base_datamodule import BaseDataModuleHF, DatasetConfig, LoadersConfig

class GADMEDataModule(BaseDataModuleHF):
    def __init__(
            self,
<<<<<<< HEAD
            dataset: DictConfig,
            loaders: DictConfig,
            transforms: DictConfig,
            extractors: DictConfig
=======
            dataset: DatasetConfig = DatasetConfig(),
            loaders: LoadersConfig = LoadersConfig(),
            transforms: TransformsWrapperN = TransformsWrapperN(),
            extractors: DefaultFeatureExtractor = DefaultFeatureExtractor()
>>>>>>> 12f11826
    ):
        super().__init__(
            dataset=dataset,
            loaders=loaders,
            transforms=transforms,
<<<<<<< HEAD
            extractors=extractors
=======
            extractors=extractors,

>>>>>>> 12f11826
        )

    @property
    def num_classes(self):
        return self.dataset.n_classes<|MERGE_RESOLUTION|>--- conflicted
+++ resolved
@@ -5,28 +5,17 @@
 class GADMEDataModule(BaseDataModuleHF):
     def __init__(
             self,
-<<<<<<< HEAD
-            dataset: DictConfig,
-            loaders: DictConfig,
-            transforms: DictConfig,
-            extractors: DictConfig
-=======
             dataset: DatasetConfig = DatasetConfig(),
             loaders: LoadersConfig = LoadersConfig(),
             transforms: TransformsWrapperN = TransformsWrapperN(),
             extractors: DefaultFeatureExtractor = DefaultFeatureExtractor()
->>>>>>> 12f11826
     ):
         super().__init__(
             dataset=dataset,
             loaders=loaders,
             transforms=transforms,
-<<<<<<< HEAD
-            extractors=extractors
-=======
             extractors=extractors,
 
->>>>>>> 12f11826
         )
 
     @property
